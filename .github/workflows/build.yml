--- conflicted
+++ resolved
@@ -63,14 +63,4 @@
         uses: actions/upload-artifact@v4
         with:
           name: dist
-<<<<<<< HEAD
-          path: dist/*.*
-=======
-          path: dist
-
-      - name: Upload coverage to Codecov
-        uses: codecov/codecov-action@v5.5.1
-        with:
-          file: ./coverage.out
-          flags: ${{ runner.os }}
->>>>>>> cd147b08
+          path: dist/*.*